import 'package:flutter_test/flutter_test.dart';
import 'package:supabase_flutter/supabase_flutter.dart';

import 'widget_test_stubs.dart';

void main() {
  const supabaseUrl = '';
  const supabaseKey = '';

  setUpAll(() async {
    mockUniLink();
    // Initialize the Supabase singleton
    await Supabase.initialize(
      url: supabaseUrl,
      anonKey: supabaseKey,
      localStorage: MockLocalStorage(),
    );
  });

  testWidgets('can access Supabase singleton', (tester) async {
    final client = Supabase.instance.client;
    expect(client, isNotNull);
  });
<<<<<<< HEAD
=======

  test('can re-initialize client', () async {
    final client = Supabase.instance.client;
    Supabase.instance.dispose();
    final newClient = (await Supabase.initialize(
      url: supabaseUrl,
      anonKey: supabaseKey,
      localStorage: MockLocalStorage(),
    ))
        .client;
    expect(client, isNot(newClient));
  });

  test('can parse deeplink', () async {
    final uri = Uri.parse(
      "io.supabase.flutterdemo://login-callback#access_token=aaa&expires_in=3600&refresh_token=bbb&token_type=bearer&type=recovery",
    );
    final uriParams = SupabaseAuth.instance.parseUriParameters(uri);
    expect(uriParams.length, equals(5));
    expect(uriParams['access_token'], equals('aaa'));
    expect(uriParams['refresh_token'], equals('bbb'));
  });

  test('can parse flutter web redirect link', () async {
    final uri = Uri.parse(
      "http://localhost:55510/#access_token=aaa&expires_in=3600&refresh_token=bbb&token_type=bearer&type=magiclink",
    );
    final uriParams = SupabaseAuth.instance.parseUriParameters(uri);
    expect(uriParams.length, equals(5));
    expect(uriParams['access_token'], equals('aaa'));
    expect(uriParams['refresh_token'], equals('bbb'));
  });

  test('can parse flutter web custom page redirect link', () async {
    final uri = Uri.parse(
      "http://localhost:55510/#/webAuth%23access_token=aaa&expires_in=3600&refresh_token=bbb&token_type=bearer&type=magiclink",
    );
    final uriParams = SupabaseAuth.instance.parseUriParameters(uri);
    expect(uriParams.length, equals(5));
    expect(uriParams['access_token'], equals('aaa'));
    expect(uriParams['refresh_token'], equals('bbb'));
  });
>>>>>>> 3093f702
}<|MERGE_RESOLUTION|>--- conflicted
+++ resolved
@@ -21,8 +21,6 @@
     final client = Supabase.instance.client;
     expect(client, isNotNull);
   });
-<<<<<<< HEAD
-=======
 
   test('can re-initialize client', () async {
     final client = Supabase.instance.client;
@@ -65,5 +63,4 @@
     expect(uriParams['access_token'], equals('aaa'));
     expect(uriParams['refresh_token'], equals('bbb'));
   });
->>>>>>> 3093f702
 }